--- conflicted
+++ resolved
@@ -2,17 +2,6 @@
 
 # Make all functions visible in the at namespace:
 from .lattice import *
-<<<<<<< HEAD
 from .tracking import *
 from .physics import *
-=======
-from .load_mat import *
-
-
-class AtError(Exception):
-    pass
-
-
-class AtWarning(Warning):
-    pass
->>>>>>> db79b2ed
+from .load_mat import *