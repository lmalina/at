--- conflicted
+++ resolved
@@ -366,13 +366,7 @@
 
 # noinspection PyPep8Naming
 @check_radiation(False)
-<<<<<<< HEAD
-
-def avlinopt(ring, dp=0.0, refpts=None, orbit=None,
-             keep_lattice=False, ddp=DDP, coupled=True):
-=======
 def avlinopt(ring, dp=0.0, refpts=None, **kwargs):
->>>>>>> 1176222a
     """
     Perform linear analysis of a lattice and returns average beta, dispersion
     and phase advance
@@ -418,7 +412,6 @@
     See also get_twiss,linopt
 
     """
-
     def get_strength(elem):
         try:
             k = elem.PolynomB[1]
@@ -483,7 +476,6 @@
     avedisp[numpy.ix_(foc, [0, 2])] = \
         dispfoc(di.dispersion[idx], df.dispersion[idx], K2, length[foc])
     return lindata, avebeta, avemu, avedisp, aves, tune, chrom
-
 
 
 @check_radiation(False)
