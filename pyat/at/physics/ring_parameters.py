--- conflicted
+++ resolved
@@ -161,10 +161,6 @@
             phi_s           Synchrotron phase [rad]
             f_s             Synchrotron frequency [Hz]
     """
-<<<<<<< HEAD
-    E0 = ring.energy
-=======
->>>>>>> 399d46e0
     rp = RingParameters() if params is None else params
     emit0, beamdata, emit = ring.ohmi_envelope()
     voltage = ring.rf_voltage
