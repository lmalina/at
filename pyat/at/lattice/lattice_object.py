--- conflicted
+++ resolved
@@ -16,17 +16,9 @@
 import math
 import itertools
 from warnings import warn
-<<<<<<< HEAD
-from at.exceptions import AtWarning, AtError
-from at.lattice import elements, get_s_pos, checktype, uint32_refpts
-from at.physics import find_orbit4, find_orbit6, find_sync_orbit, find_m44
-from at.physics import find_m66, linopt, ohmi_envelope, get_mcf
-
-=======
 from scipy.constants import physical_constants as cst
 from at.lattice import AtError, AtWarning
 from at.lattice import elements, get_s_pos, get_elements, uint32_refpts
->>>>>>> 56303340
 
 __all__ = ['Lattice']
 
@@ -289,7 +281,7 @@
         return e_loss
 
     def _radiation_switch(self, cavity_func=None, dipole_func=None,
-                          quadrupole_func=None):
+                          quadrupole_func=None, wiggler_func=None):
 
         def switch(elfunc, elcheck):
             if elfunc is not None:
@@ -303,9 +295,10 @@
         switch(cavity_func, lambda e: isinstance(e, elements.RFCavity))
         switch(dipole_func, isdipole)
         switch(quadrupole_func, lambda e: isinstance(e, elements.Quadrupole))
+        switch(wiggler_func, lambda e: isinstance(e, elements.Wiggler))
 
     def radiation_on(self, cavity_pass='CavityPass', dipole_pass='auto',
-                     quadrupole_pass=None):
+                     quadrupole_pass=None, wiggler_pass='auto'):
         """
         Turn acceleration and radiation on
 
@@ -313,6 +306,7 @@
             cavity_pass='CavityPass'    PassMethod set on cavities
             dipole_pass='auto'          PassMethod set on dipoles
             quadrupole_pass=None        PassMethod set on quadrupoles
+            wiggler_pass='auto'         PassMethod set on wigglers
 
             For PassMethod names, the convention is:
                 None            no change
@@ -337,12 +331,12 @@
             return ff
 
         self._radiation_switch(repfunc(cavity_pass), repfunc(dipole_pass),
-                               repfunc(quadrupole_pass))
+                               repfunc(quadrupole_pass), repfunc(wiggler_pass))
         # noinspection PyAttributeOutsideInit
         self._radiation = True
 
     def radiation_off(self, cavity_pass='IdentityPass', dipole_pass='auto',
-                      quadrupole_pass=None):
+                      quadrupole_pass=None, wiggler_pass='auto'):
         """
         Turn acceleration and radiation off
 
@@ -350,6 +344,7 @@
             cavity_pass='IdentityPass'  PassMethod set on cavities
             dipole_pass='auto'          PassMethod set on dipoles
             quadrupole_pass=None        PassMethod set on quadrupoles
+            wiggler_pass='auto'         PassMethod set on wigglers
 
             For PassMethod names, the convention is:
                 None            no change
@@ -372,7 +367,7 @@
             return ff
 
         self._radiation_switch(repfunc(cavity_pass), repfunc(dipole_pass),
-                               repfunc(quadrupole_pass))
+                               repfunc(quadrupole_pass), repfunc(wiggler_pass))
         # noinspection PyAttributeOutsideInit
         self._radiation = False
 
