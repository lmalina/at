from enum import Enum
import numpy
from .elements import RFCavity
from .utils import AtError, checktype, make_copy, checkattr
from .lattice_object import Lattice

__all__ = ['get_rf_frequency', 'get_rf_voltage', 'set_rf_voltage',
<<<<<<< HEAD
           'get_rf_timelag', 'set_rf_timelag', 'set_cavity', 
           'set_rf_frequency', 'RFMode', 'get_rf_cavities']
=======
           'get_rf_timelag', 'set_rf_timelag', 'set_cavity', 'Frf']
>>>>>>> 399d46e0


class RFMode(Enum):
    UNIQUE = 'unique'
    FUNDAMENTAL = 'fundamental'
    ALL = 'all'


def _get_rf_attr(ring, attr, cavpts=None, rfmode=RFMode.FUNDAMENTAL):
    if cavpts is None:
        cavpts = getattr(ring, 'cavpts', checktype(RFCavity))

    all_attr = numpy.array([getattr(cavity, attr) for cavity in ring.select(cavpts)])
    if len(all_attr) == 0:
        raise AtError('No cavity found in the lattice')

    if rfmode is RFMode.ALL:
        return all_attr
    elif rfmode is RFMode.UNIQUE:
        rf_att = numpy.unique(all_attr)
        if len(rf_att) > 1:
            raise AtError('{0} not equal for all cavities'.format(attr))
        else:
            return rf_att[0]
    elif rfmode is RFMode.FUNDAMENTAL:
        freqmin = min(numpy.array([getattr(cavity, 'Frequency') for cavity
                                   in  ring.select(cavpts)]))   
        fund_cavs = filter(checkattr('Frequency', freqmin), ring)     
        rf_att = numpy.unique([getattr(cavity, attr) for cavity in fund_cavs])
        if len(rf_att) > 1:
            raise AtError('{0} not equal for all fundamental cavities'.format(attr))
        else:
            return rf_att[0]
    else:
        raise AtError('Unknown RFMode {0}'.format(rfmode))

       
def get_rf_cavities(ring, cavpts=None, rfmode=RFMode.FUNDAMENTAL):
    """Return the cavity elements with fundamental RF frequency
    KEYWORDS
        cavpts=None   Cavity location. If None, look for ring.cavpts,
                      otherwise take all cavities. This allows to ignore
                      harmonic cavities.

        rfmode        Selection mode: FUNDAMENTAL (default) returns the minimum, 
                                      UNIQUE checks that only a single cavity 
                                      is present
                                      ALL returns all cavities
    """
    if cavpts is None:
        cavpts = getattr(ring, 'cavpts', checktype(RFCavity))
    if rfmode is RFMode.ALL:
        return list(ring.select(cavpts))   
    else:
        filtfunc = checkattr('Frequency', get_rf_frequency(ring, cavpts=cavpts, rfmode=rfmode))
        return list(filter(filtfunc, ring))
    

<<<<<<< HEAD
def get_rf_frequency(ring, cavpts=None, rfmode=RFMode.FUNDAMENTAL):
    """Return the RF frequency
    KEYWORDS
        cavpts=None   Cavity location. If None, look for ring.cavpts,
                      otherwise take all cavities. This allows to ignore
                      harmonic cavities.

        rfmode        Selection mode: FUNDAMENTAL (default) returns the minimum, 
                                      UNIQUE checks that only a single cavity 
                                      is present
                                      ALL returns all cavities
                            
    """
    return _get_rf_attr(ring, 'Frequency', cavpts=cavpts, rfmode=rfmode)


def get_rf_voltage_array(ring, cavpts=None, rfmode=RFMode.FUNDAMENTAL):
    """Return the array of RF voltages
=======
def get_rf_voltage(ring, cavpts=None):
    """Return the total RF voltage for the full ring
>>>>>>> 399d46e0
    KEYWORDS
        cavpts=None   Cavity location. If None, look for ring.cavpts,
                      otherwise take all cavities. This allows to ignore
                      harmonic cavities.

        rfmode        Selection mode: FUNDAMENTAL (default) returns the minimum, 
                                      UNIQUE checks that only a single cavity 
                                      is present         
                                      ALL returns all cavities
    """
    vcell = _get_rf_attr(ring, 'Voltage', cavpts=cavpts, rfmode=rfmode)
    if rfmode is RFMode.UNIQUE or rfmode is RFMode.FUNDAMENTAL:
       n_cavity = len(get_rf_cavities(ring, cavpts=cavpts, rfmode=rfmode))
       print(n_cavity)
       vcell = numpy.broadcast_to(vcell,(n_cavity,))
    return vcell


def get_rf_voltage(ring, cavpts=None, rfmode=RFMode.ALL):
    """Return the total RF voltage
    KEYWORDS
        cavpts=None   Cavity location. If None, look for ring.cavpts,
                      otherwise take all cavities. This allows to ignore
                      harmonic cavities.

        rfmode        Selection mode: FUNDAMENTAL (default) returns the minimum, 
                                      UNIQUE checks that only a single cavity 
                                      is present
                                      ALL returns all cavities
    """
    vcell = get_rf_voltage_array(ring, cavpts=cavpts, rfmode=rfmode)
    return ring.periodicity * sum(vcell)

<<<<<<< HEAD

def get_rf_timelag(ring, cavpts=None, rfmode=RFMode.FUNDAMENTAL):
    """Return the RF time lag
    KEYWORDS
        cavpts=None         Cavity location. If None, look for ring.cavpts,
                            otherwise take all cavities. This allows to ignore
                            harmonic cavities.
    """
    return _get_rf_attr(ring, 'TimeLag', cavpts=cavpts, rfmode=rfmode)


def set_rf_voltage(ring, voltage, cavpts=None, copy=False, rfmode=RFMode.FUNDAMENTAL):
=======
def set_rf_voltage(ring, voltage, cavpts=None, copy=False):
>>>>>>> 399d46e0
    """Set the RF voltage

    PARAMETERS
        ring                lattice description
        voltage             RF voltage [V]

    KEYWORDS
        cavpts=None         Cavity location. If None, look for ring.cavpts,
                            otherwise take all cavities. This allows to ignore
                            harmonic cavities.
        copy=False          If True, returns a shallow copy of ring with new
                            cavity elements. Otherwise, modify ring in-place
        rfmode              Selection mode: FUNDAMENTAL (default) apply scale factor
                                            to all cavities 
                                            UNIQUE checks that only a single cavity 
                                            is present
                                            ALL set all cavities
                            FUNDAMENTAL and UNIQUE require scalr inputs, ALL requires
                            vectors with shape (n_cavities,)
    """
    return set_cavity(ring, Voltage=voltage, cavpts=cavpts, copy=copy, rfmode=rfmode)


def set_rf_timelag(ring, timelag, cavpts=None, copy=False, rfmode=RFMode.FUNDAMENTAL):
    """Set the RF time lag

    PARAMETERS
        ring                lattice description
        timelag             RF time shift (-ct)

    KEYWORDS
        cavpts=None         Cavity location. If None, look for ring.cavpts,
                            otherwise take all cavities. This allows to ignore
                            harmonic cavities.
        copy=False          If True, returns a shallow copy of ring with new
                            cavity elements. Otherwise, modify ring in-place
        rfmode              Selection mode: FUNDAMENTAL (default) apply Timelag to
                                            the fundmanetal cavities and keeps 
                                            difference w.r.t harmonic systems
                                            UNIQUE checks that only a single cavity 
                                            is present
                                            ALL set all cavities
                            FUNDAMENTAL and UNIQUE require scalar inputs, ALL requires
                            vectors with shape (n_cavities,)
    """
    return set_cavity(ring, TimeLag=timelag, cavpts=cavpts, copy=copy, rfmode=rfmode)


# noinspection PyPep8Naming
def set_cavity(ring, Voltage=None, Frequency=None, TimeLag=None, cavpts=None,
<<<<<<< HEAD
               copy=False, rfmode=RFMode.FUNDAMENTAL):
=======
               copy=False):
>>>>>>> 399d46e0
    """
    Set the parameters of the RF cavities

    PARAMETERS
        ring                lattice description

    KEYWORDS
<<<<<<< HEAD
        Frequency=None      RF frequency [Hz]
        Voltage=None        RF voltage [V]
        TimeLag=None        RF time shift [-ct]
=======
        Frequency=None      RF frequency. The special enum value Frf.NOMINAL
                            sets the frequency to the nominal value, given
                            ring length and harmonic number.
        Voltage=None        RF voltage for the full ring.
        TimeLag=None
>>>>>>> 399d46e0
        cavpts=None         Cavity location. If None, look for ring.cavpts,
                            otherwise take all cavities. This allows to ignore
                            harmonic cavities.
        copy=False          If True, returns a shallow copy of ring with new
                            cavity elements. Otherwise, modify ring in-place
        rfmode              Selection mode: FUNDAMENTAL (default) maintains relations
                                            w.r.t harmonic systems
                                            UNIQUE checks that only a single cavity 
                                            is present
                                            ALL set all cavities
                            FUNDAMENTAL and UNIQUE require scalr inputs, ALL requires
                            vectors with shape (n_cavities,)
    """
    if cavpts is None:
        cavpts = getattr(ring, 'cavpts', checktype(RFCavity))
    cavities = get_rf_cavities(ring, cavpts=cavpts, rfmode=rfmode)
    n_cavities = len(cavities)
    if n_cavities < 1:
        raise AtError('No cavity found in the lattice')
<<<<<<< HEAD

    if rfmode is RFMode.UNIQUE or rfmode is RFMode.FUNDAMENTAL:
        cond = ((numpy.isscalar(Frequency) or Frequency is Frf.NOMINAL
                 or Frequency is None)
                and (numpy.isscalar(TimeLag) or TimeLag is None)
                and (numpy.isscalar(Voltage) or Voltage is None))
        if not cond:
            raise AtError('RFMode.UNIQUE and RFMode.FUNDAMENTAL require scalar inputs')

    modif = {}
    if Frequency is not None:
        if rfmode is RFMode.FUNDAMENTAL:
            fall = get_rf_frequency(ring, cavpts=cavpts, rfmode=RFMode.ALL) 
            ffund = get_rf_frequency(ring, cavpts=cavpts, rfmode=RFMode.FUNDAMENTAL)
            Frequency *= fall/ffund
        modif['Frequency'] = Frequency

=======

    modif = {}
    if Frequency is not None:
        if Frequency is Frf.NOMINAL:
            Frequency = ring.revolution_frequency * ring.harmonic_number
        modif['Frequency'] = Frequency
>>>>>>> 399d46e0
    if TimeLag is not None:
        if rfmode is RFMode.FUNDAMENTAL:
            tall = get_rf_timelag(ring, cavpts=cavpts, rfmode=RFMode.ALL) 
            tfund = get_rf_timelag(ring, cavpts=cavpts, rfmode=RFMode.FUNDAMENTAL)
            TimeLag += tall-tfund
        modif['TimeLag'] = TimeLag
        
    if Voltage is not None:
<<<<<<< HEAD
        if  rfmode is RFMode.FUNDAMENTAL:
            vall = get_rf_voltage_array(ring, cavpts=cavpts, rfmode=RFMode.ALL) 
            Voltage *= vall/sum(vall) * n_cavities
        modif['Voltage'] = Voltage  / ring.periodicity / n_cavities
=======
        modif['Voltage'] = Voltage / ring.periodicity / n_cavities
>>>>>>> 399d46e0

    # noinspection PyShadowingNames
    @make_copy(copy)
    def apply(ring, cavpts, modif):
        for attr in modif.keys():
            values = modif[attr]
            try:
                values = numpy.broadcast_to(values, (ring.refcount(cavpts),))          
            except ValueError:
                raise AtError('set_cavity args should be either scalar or a vector (ncavs,)')
            for val, cavity in zip(values, ring.select(cavpts)):
                cavity.update({attr:val})

    return apply(ring, cavpts, modif)


Lattice.get_rf_voltage = get_rf_voltage
Lattice.get_rf_frequency = get_rf_frequency
Lattice.get_rf_timelag = get_rf_timelag
Lattice.set_rf_voltage = set_rf_voltage
<<<<<<< HEAD
Lattice.set_rf_frequency = set_rf_frequency
=======
>>>>>>> 399d46e0
Lattice.set_rf_timelag = set_rf_timelag
Lattice.get_rf_cavities = get_rf_cavities
Lattice.set_cavity = set_cavity
Lattice.rf_voltage = property(get_rf_voltage, set_rf_voltage,
<<<<<<< HEAD
                              doc="Total RF voltage of the full ring [V]")
=======
                              doc="Total RF voltage of the full ring [V]")
>>>>>>> 399d46e0
<|MERGE_RESOLUTION|>--- conflicted
+++ resolved
@@ -5,12 +5,8 @@
 from .lattice_object import Lattice
 
 __all__ = ['get_rf_frequency', 'get_rf_voltage', 'set_rf_voltage',
-<<<<<<< HEAD
            'get_rf_timelag', 'set_rf_timelag', 'set_cavity', 
            'set_rf_frequency', 'RFMode', 'get_rf_cavities']
-=======
-           'get_rf_timelag', 'set_rf_timelag', 'set_cavity', 'Frf']
->>>>>>> 399d46e0
 
 
 class RFMode(Enum):
@@ -69,7 +65,6 @@
         return list(filter(filtfunc, ring))
     
 
-<<<<<<< HEAD
 def get_rf_frequency(ring, cavpts=None, rfmode=RFMode.FUNDAMENTAL):
     """Return the RF frequency
     KEYWORDS
@@ -88,10 +83,6 @@
 
 def get_rf_voltage_array(ring, cavpts=None, rfmode=RFMode.FUNDAMENTAL):
     """Return the array of RF voltages
-=======
-def get_rf_voltage(ring, cavpts=None):
-    """Return the total RF voltage for the full ring
->>>>>>> 399d46e0
     KEYWORDS
         cavpts=None   Cavity location. If None, look for ring.cavpts,
                       otherwise take all cavities. This allows to ignore
@@ -125,7 +116,6 @@
     vcell = get_rf_voltage_array(ring, cavpts=cavpts, rfmode=rfmode)
     return ring.periodicity * sum(vcell)
 
-<<<<<<< HEAD
 
 def get_rf_timelag(ring, cavpts=None, rfmode=RFMode.FUNDAMENTAL):
     """Return the RF time lag
@@ -138,9 +128,6 @@
 
 
 def set_rf_voltage(ring, voltage, cavpts=None, copy=False, rfmode=RFMode.FUNDAMENTAL):
-=======
-def set_rf_voltage(ring, voltage, cavpts=None, copy=False):
->>>>>>> 399d46e0
     """Set the RF voltage
 
     PARAMETERS
@@ -191,11 +178,7 @@
 
 # noinspection PyPep8Naming
 def set_cavity(ring, Voltage=None, Frequency=None, TimeLag=None, cavpts=None,
-<<<<<<< HEAD
                copy=False, rfmode=RFMode.FUNDAMENTAL):
-=======
-               copy=False):
->>>>>>> 399d46e0
     """
     Set the parameters of the RF cavities
 
@@ -203,17 +186,9 @@
         ring                lattice description
 
     KEYWORDS
-<<<<<<< HEAD
         Frequency=None      RF frequency [Hz]
         Voltage=None        RF voltage [V]
         TimeLag=None        RF time shift [-ct]
-=======
-        Frequency=None      RF frequency. The special enum value Frf.NOMINAL
-                            sets the frequency to the nominal value, given
-                            ring length and harmonic number.
-        Voltage=None        RF voltage for the full ring.
-        TimeLag=None
->>>>>>> 399d46e0
         cavpts=None         Cavity location. If None, look for ring.cavpts,
                             otherwise take all cavities. This allows to ignore
                             harmonic cavities.
@@ -233,7 +208,6 @@
     n_cavities = len(cavities)
     if n_cavities < 1:
         raise AtError('No cavity found in the lattice')
-<<<<<<< HEAD
 
     if rfmode is RFMode.UNIQUE or rfmode is RFMode.FUNDAMENTAL:
         cond = ((numpy.isscalar(Frequency) or Frequency is Frf.NOMINAL
@@ -251,14 +225,6 @@
             Frequency *= fall/ffund
         modif['Frequency'] = Frequency
 
-=======
-
-    modif = {}
-    if Frequency is not None:
-        if Frequency is Frf.NOMINAL:
-            Frequency = ring.revolution_frequency * ring.harmonic_number
-        modif['Frequency'] = Frequency
->>>>>>> 399d46e0
     if TimeLag is not None:
         if rfmode is RFMode.FUNDAMENTAL:
             tall = get_rf_timelag(ring, cavpts=cavpts, rfmode=RFMode.ALL) 
@@ -267,14 +233,10 @@
         modif['TimeLag'] = TimeLag
         
     if Voltage is not None:
-<<<<<<< HEAD
         if  rfmode is RFMode.FUNDAMENTAL:
             vall = get_rf_voltage_array(ring, cavpts=cavpts, rfmode=RFMode.ALL) 
             Voltage *= vall/sum(vall) * n_cavities
         modif['Voltage'] = Voltage  / ring.periodicity / n_cavities
-=======
-        modif['Voltage'] = Voltage / ring.periodicity / n_cavities
->>>>>>> 399d46e0
 
     # noinspection PyShadowingNames
     @make_copy(copy)
@@ -295,16 +257,9 @@
 Lattice.get_rf_frequency = get_rf_frequency
 Lattice.get_rf_timelag = get_rf_timelag
 Lattice.set_rf_voltage = set_rf_voltage
-<<<<<<< HEAD
 Lattice.set_rf_frequency = set_rf_frequency
-=======
->>>>>>> 399d46e0
 Lattice.set_rf_timelag = set_rf_timelag
 Lattice.get_rf_cavities = get_rf_cavities
 Lattice.set_cavity = set_cavity
 Lattice.rf_voltage = property(get_rf_voltage, set_rf_voltage,
-<<<<<<< HEAD
-                              doc="Total RF voltage of the full ring [V]")
-=======
-                              doc="Total RF voltage of the full ring [V]")
->>>>>>> 399d46e0
+                              doc="Total RF voltage of the full ring [V]")