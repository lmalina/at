--- conflicted
+++ resolved
@@ -7,12 +7,7 @@
 """
 import numpy
 import copy
-<<<<<<< HEAD
-import itertools
-from at.exceptions import AtError
-=======
 from inspect import getmembers, isdatadescriptor
->>>>>>> 56303340
 
 
 def _array(value, shape=(-1,), dtype=numpy.float64):
@@ -534,9 +529,7 @@
 
     def __init__(self, family_name, length, kick_angle, **kwargs):
         kwargs.setdefault('PassMethod', 'CorrectorPass')
-<<<<<<< HEAD
-        super(Corrector, self).__init__(family_name,
-                                        kwargs.pop('Length', length),
+        super(Corrector, self).__init__(family_name, length,
                                         KickAngle=kick_angle, **kwargs)
 
 
@@ -557,8 +550,12 @@
         NHharm    Number of horizontal harmonics
         NVharm    Number of vertical harmonics
         """
-        if abs((length / wiggle_period) % 1) > 1e-6:
-            raise AtError("Wiggler: length/wiggle_period is not an integer.")
+        n_wiggles = length / wiggle_period
+        if abs(round(n_wiggles) - n_wiggles) > 1e-6:
+            raise ValueError("Wiggler: length / wiggle_period is not an "
+                             "integer. ({0}/{1}={2})".format(length,
+                                                             wiggle_period,
+                                                             n_wiggles))
         nh = kwargs.pop('NHharm', None)
         nv = kwargs.pop('NVharm', None)
         if nh is None:
@@ -581,26 +578,22 @@
             else:
                 dk = abs(by[3, i]**2 - by[4, i]**2 - by[2, i]**2) / abs(by[4])
             if dk > 1e-6:
-                raise AtError("Wiggler(H): kx^2 + kz^2 -ky^2 !=0, i = "
-                              "{0}".format(i))
+                raise ValueError("Wiggler(H): kx^2 + kz^2 -ky^2 !=0, i = "
+                                 "{0}".format(i))
         for i in range(nv):
             if i == 0:
                 dk = abs(bx[2]**2 - bx[4]**2 - bx[3]**2) / abs(bx[4])
             else:
                 dk = abs(bx[2, i]**2 - bx[4, i]**2 - bx[3, i]**2) / abs(bx[4])
             if dk > 1e-6:
-                raise AtError("Wiggler(H): ky^2 + kz^2 -kx^2 !=0, i = "
-                              "{0}".format(i))
+                raise ValueError("Wiggler(H): ky^2 + kz^2 -kx^2 !=0, i = "
+                                 "{0}".format(i))
         kwargs.setdefault('PassMethod', 'GWigSymplecticPass')
         super(Wiggler, self).__init__(family_name, length, Lw=wiggle_period,
                                       Bmax=b_max, Nstep=n_step, Nmeth=n_meth,
                                       NHharm=nh, NVharm=nv, By=by, Bx=bx,
                                       Energy=energy, **kwargs)
-=======
-        super(Corrector, self).__init__(family_name, length,
-                                        KickAngle=kick_angle, **kwargs)
 
 
 CLASS_MAP = dict((k, v) for k, v in locals().items()
-                 if isinstance(v, type) and issubclass(v, Element))
->>>>>>> 56303340
+                 if isinstance(v, type) and issubclass(v, Element))